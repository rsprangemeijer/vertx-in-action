plugins {
  java
  application
}

repositories {
  mavenCentral()
  maven {
    url = uri("https://oss.sonatype.org/content/repositories/snapshots/")
  }
}

dependencies {
<<<<<<< HEAD
  implementation("io.vertx:vertx-core:3.8.4")
=======
  implementation("io.vertx:vertx-core:4.0.0-SNAPSHOT")
>>>>>>> 764132b9
}

java {
  sourceCompatibility = JavaVersion.VERSION_1_8
}

application {
  mainClassName = "chapter1.firstapp.VertxEcho"
}

tasks.wrapper {
  gradleVersion = "6.3"
}<|MERGE_RESOLUTION|>--- conflicted
+++ resolved
@@ -11,11 +11,7 @@
 }
 
 dependencies {
-<<<<<<< HEAD
-  implementation("io.vertx:vertx-core:3.8.4")
-=======
   implementation("io.vertx:vertx-core:4.0.0-SNAPSHOT")
->>>>>>> 764132b9
 }
 
 java {
